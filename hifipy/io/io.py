"""
Routines to read in postprocessed HiFi simulation results.

Notes
-----
The directory specified in postpath should include contents such as
grid_00000.h5, post_00000.h5, post_00000.xmf, ...

Sample Usage
------------
The following commands will allow access to the grid and the HDF5
files, and provide the time of each data file.

    >>> import hifipy as hfp
    >>> postpath = "~/HiFi_Runs/20161020a_LaminarBaseRun_LoRes/post_out_4_4"
    >>> x, y, xx, yy = hfp.read_grid(postpath)
    >>> file_list, time = hfp.read_directory(postpath)

To see the keys that are contained in each of the HDF5 files, use

    >>> file_list[0].keys()

The first key will typically be "U01".  To get a slice of the "U01" in
the third output file, use

    >>> file_list[2]["U01"][:,0]

"""

import glob
import numpy as np
import h5py

from os.path import expanduser, isdir, isfile
from typing import Optional, List
<<<<<<< HEAD
=======

>>>>>>> 947a7fce


def read_grid(postpath: str = '.'):
    """
    Reads in grid information from a HiFi simulation.

    Inputs
    ------
    The sole input, postpath, must be a directory that contains the
    output files from a HiFi simulation, including a grid file such as
    grid_00000.h5.

    Sample usage
    ------------
    >>> x, y, xx, yy = hifipy.read_grid('~/HiFi_Runs/20161020a_LaminarBaseRun_LoRes')

    """

    if not isdir(expanduser(postpath)):
        raise IOError("The input to read_grid must be a directory.")

    files_grid = glob.glob(postpath+'/grid*.h5')

    if len(files_grid) <= 0:
        raise IOError("Grid file not found.")

    files_grid.sort()

    gridfile = files_grid[0]
    grid = h5py.File(gridfile,'r')

    x_2D, y_2D = np.array(grid['U01']), np.array(grid['U02'])
    x_1D, y_1D = np.array(x_2D[0,:]), np.array(y_2D[:,0])

    return x_2D, y_2D, x_1D, y_1D


def find_files_and_time(postpath: str = '.'):
    """
    Creates a list of the HDF5 and xmf files in a directory, and reads
    in the time from the xmf files into an array.

    Sample usage
    ------------
    >>> files_h5, files_xmf, time = find_files_and_time('.')

    Notes
    -----
    The time calculation is sensitive to the format of the xmf files.
    If that format changes, then this routine will have to be
    modified.
    """
    if not isdir(expanduser(postpath)):
        raise IOError("The input to find_files_and_time must be a directory.")

    files_h5 = glob.glob(postpath+'/post*.h5')  ; files_h5.sort()
    files_xmf = glob.glob(postpath+'/post*.xmf') ; files_xmf.sort()
    nfilemax = len(files_h5)

    # Extract the time from the xmf files

    time = np.zeros(nfilemax)

    try:
        for i in range(0,nfilemax):
            file_xmf = open(files_xmf[i],'r')
            lines = file_xmf.readlines()
            time[i] = np.double(lines[5][18:30])
    except Exception:
        raise IOError("Unable to read in the time from .xmf files.")

    return files_h5, files_xmf, time


def read_directory(postpath: str ='.'):
    """
    Creates a list of ``h5py`` `File` instances that correspond to each
    postprocessed HiFi simulation output file.

    Sample usage
    ------------
    To read in a directory, run

        >>> file_list, time = read_directory('.')

    To access data in the fourth output file, use

        >>> file_list[3]["U01"][:,:]

    """

    if not isdir(expanduser(postpath)):
        raise IOError("The input to read_directory must be a directory.")

    files_h5, files_xmf, time = find_files_and_time(postpath)

    if len(files_h5) != len(files_xmf):
        raise IOError("Mismatch in number of HDF5 and XMF files.")

    file_list = []
    for i in range(0,len(files_h5)):
        file = files_h5[i]
        f = h5py.File(file,'r')
        file_list.append(f)

    if len(file_list) < 1:
        raise IOError(f"No HDF5 files are found in {postpath}.")

    return file_list, time


class hifi_class:
    """
    Reads in the list of ``h5py`` `File` objects that correspond to each
    postprocessed HiFi simulation output file and creates a class
    for all the postprocessed files in a simulation. This object
    contains all unnormalized HiFi variables and space-time axes.

    Sample usage
    ------------
    To create a class from the files in a directory, run

        >>> data_set = hifi_class('/path/to/directory', 'simulation ID')

    To access a given axis or HiFi variable, use any of

        >>> data_set.x
        >>> data_set.y
        >>> data_set.time
        >>> data_set.ni
        >>> data_set.Az
        >>> data_set.Bz
        >>> data_set.Vix
        >>> data_set.Viy
        >>> data_set.Viz
        >>> data_set.Jz
        >>> data_set.pi
        >>> data_set.nn
        >>> data_set.Vnx
        >>> data_set.Vny
        >>> data_set.Vnz
        >>> data_set.pn

    To access the simulation ID, use

        >>> data_set.name

    The default simulation ID is None.
    """

    def _get_grid(self):
        x, y, xx, yy = read_grid(self.postpath)
        self._data['x'] = xx
        self._data['y'] = yy

    def _get_file_list_and_time(self):
        try:
            file_list, time = read_directory(self.postpath)
        except Exception as exc:
            raise IOError(f"Unable to read in HDF5 files in {postpath}") from exc

        self._data['file_list'] = file_list
        self._data['time'] = time

    def _assign_variables_to__data_dict(self):
        nt, nx, ny = len(self.time), len(self.x), len(self.y)

        U01_through_U13 = [f"U{'0' if n < 10 else ''}{n}" for n in range(1, 14)]

        simulation_results = {
            variable: np.empty(nt, ny, nx)
            for variable in U01_through_U13
        }

        for time_index in range(self.time):
            for variable in variables:
                simulation_results[variable][time_index, :, :] = \
                    self.file_list[time_index][variable][:, :]

        self._data['ni'] = simulation_results['U01']
        self._data['Az'] = -simulation_results['U02']
        self._data['Bz'] = simulation_results['U03']
        self._data['Vix'] = np.divide(simulation_results['U04'], simulation_results['U01'])
        self._data['Viy'] = np.divide(simulation_results['U05'], simulation_results['U01'])
        self._data['Viz'] = np.divide(simulation_results['U06'], simulation_results['U01'])
        self._data['Jz'] = simulation_results['U07']
        self._data['pp'] = simulation_results['U08']
        self._data['nn'] = simulation_results['U09']
        self._data['Vix'] = np.divide(simulation_results['U10'], simulation_results['U01'])
        self._data['Viy'] = np.divide(simulation_results['U11'], simulation_results['U01'])
        self._data['Viz'] = np.divide(simulation_results['U12'], simulation_results['U01'])
        self._data['pn'] = simulation_results('U13')

    def _populate_data_dict(self):
        self._get_grid()
        self._get_file_list_and_time()
        self._assign_variables_to__data_dict()

    def _B_from_Az(self):
        for time_index in range(len(self.time)):
            gradient_of_Az = np.gradient(self.Az[0, :, :], self.y, self.x, edge_order=2)
            self._data['Bx'] = gradient_of_Az[0]
            self._data['By'] = gradient_of_Az[1]

    def __init__(self, postpath: str = '.', simID: Optional[str] = None):

        self._data = {}
        self._populate_data_dict()
        self._B_from_Az()

        if simID is not None and not isinstance(simID, str):
            raise TypeError("simID must be a string or None.")

        self._data['name'] = simID if simID is not None else "no ID"
        self._data['postpath'] = postpath

    @property
    def name(self) -> Optional[str]:
        return self._data['name']

    @property
    def file_list(self) -> List:
        return self._data['file_list']

    @property
    def postpath(self) -> str:
        return self._data['postpath']

    @postpath.setter
    def postpath(self, path_to_postprocessed_files):
        if not isinstance(path_to_postprocessed_files, str):
            raise TypeError("Need a string.")
        if not isdir(expanduser(postpath)):
            raise ValueError(f"Need a directory.")
        self._data['postpath'] = postpath

    @property
    def x(self) -> np.ndarray:
        return self._data['x']

    @property
    def y(self) -> np.ndarray:
        return self._data['y']

    @property
    def time(self) -> np.ndarray:
        return self._data['time']

    @property
    def ni(self) -> np.ndarray:
        return self._data['ni']

    @property
    def Az(self) -> np.ndarray:
        return self._data['Az']

    @property
    def Bz(self) -> np.ndarray:
        return self._data['Bz']

    @property
    def Viy(self) -> np.ndarray:
        return self._data['Viy']

    @property
    def Viz(self) -> np.ndarray:
        return self._data['Viz']

    @property
    def Jz(self) -> np.ndarray:
        return self._data['Jz']

    @property
    def pp(self) -> np.ndarray:
        return self._data['pp']

    @property
    def nn(self) -> np.ndarray:
        return self._data['nn']

    @property
    def Vnx(self) -> np.ndarray:
        return self._data['Vnx']

    @property
    def Vny(self) -> np.ndarray:
        return self._data['Vny']

    @property
    def Vnz(self) -> np.ndarray:
        return self._data['Vnz']

    @property
    def pn(self) -> np.ndarray:
        return self._data['pn']

    @property
    def Bx(self) -> np.ndarray:
        raise NotImplementedError

    @property
    def By(self) -> np.ndarray:
        raise NotImplementedError
<|MERGE_RESOLUTION|>--- conflicted
+++ resolved
@@ -33,11 +33,6 @@
 
 from os.path import expanduser, isdir, isfile
 from typing import Optional, List
-<<<<<<< HEAD
-=======
-
->>>>>>> 947a7fce
-
 
 def read_grid(postpath: str = '.'):
     """
@@ -339,4 +334,4 @@
 
     @property
     def By(self) -> np.ndarray:
-        raise NotImplementedError
+        raise NotImplementedError